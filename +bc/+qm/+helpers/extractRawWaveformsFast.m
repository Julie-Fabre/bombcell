--- conflicted
+++ resolved
@@ -34,16 +34,10 @@
     % load raw waveforms and check if any empty
     nSpikeChannels = nChannels - param.nSyncChannels;
     [rawWaveformsFull, rawWaveformsPeakChan, baselineNoiseAmplitude, baselineNoiseAmplitudeIndex, emptyWaveforms] = ...
+        bc.qm.helpers.loadRawWaveforms(savePath, spikeClusters, spikeWidth, nSpikeChannels, param.waveformBaselineNoiseWindow);
     if reExtract
-<<<<<<< HEAD
         emptyWaveforms = unique(spikeClusters);
     end
-=======
-        emptyWaveforms = unique(zpikeClusters);
-    end
-
->>>>>>> b70aa24b
-        bc.qm.helpers.loadRawWaveforms(savePath, spikeClusters, spikeWidth, nSpikeChannels, param.waveformBaselineNoiseWindow);
 
     if any(emptyWaveforms)
 

--- conflicted
+++ resolved
@@ -1,16 +1,5 @@
 
-<<<<<<< HEAD
-if ~isfield(param,'tmpFolder') || isempty(param.tmpFolder)
-    param.tmpFolder = param.rawFolder;
-end
-spikeFile = dir(fullfile(param.tmpFolder, '*.ap.bin'));
-if isempty(spikeFile)
-    spikeFile = dir(fullfile(param.tmpFolder, '/*.dat')); %openEphys format
-end
-spikeFile=spikeFile(1);
-=======
 spikeFile = dir(param.rawFile);
->>>>>>> 1b8e2bd5
 
 fname = spikeFile.name;
 


function [qMetric, unitType] = bc_runAllQualityMetrics(param, spikeTimes_samples, spikeTemplates, ...
    templateWaveforms, templateAmplitudes, pcFeatures, pcFeatureIdx, channelPositions, savePath)
% JF
% ------
% Inputs
% ------
% param: parameter structure with fields:
%   tauR = 0.0010; %refractory period time (s)
%   tauC = 0.0002; %censored period time (s)
%   maxPercSpikesMissing: maximum percent (eg 30) of estimated spikes below detection
%       threshold to define timechunks in the recording on which to compute
%       quality metrics for each unit.
%   minNumSpikes: minimum number of spikes (eg 300) for unit to classify it as good
%   maxNtroughsPeaks: maximum number of troughs and peaks (eg 3) to classify unit
%       waveform as good
%   somatic: boolean, whether to keep only somatic spikes
%   maxRPVviolations: maximum estimated % (eg 20) of refractory period violations to classify unit as good
%   minAmplitude: minimum amplitude of raw waveform in microVolts to
%       classify unit as good
%   plotThis: boolean, whether to plot figures for each metric and unit - !
%       this will create * a lot * of plots if run on all units - use just
%       for debugging a particular issue / creating plots for one single
%       unit
%   rawFolder: string containing the location of the raw .dat or .bin file
%   deltaTimeChunk: size of time chunks to cut the recording in, in seconds
%       (eg 600 for 10 min time chunks or duration of recording if you don't
%       want time chunks)
%   ephys_sample_rate: recording sample rate (eg 30000)
%   nChannels: number of recorded channels, including any sync channels (eg
%       385)
%   nRawSpikesToExtract: number of spikes to extract from the raw data for
%       each waveform (eg 100)
%   nChannelsIsoDist: number of channels on which to compute the distance
%       metrics (eg 4)
%   computeDistanceMetrics: boolean, whether to compute distance metrics or not
%   isoDmin: minimum isolation distance to classify unit as single-unit
%   lratioMin: minimum l-ratio to classify unit as single-unit
%   ssMin: silhouette score to classify unit as single-unit
%   computeTimeChunks
%
% spikeTimes_samples: nSpikes × 1 uint64 vector giving each spike time in samples (*not* seconds)
%
% spikeTemplates: nSpikes × 1 uint32 vector giving the identity of each
%   spike's matched template
%
% templateWaveforms: nTemplates × nTimePoints × nChannels single matrix of
%   template waveforms for each template and channel
%
% templateAmplitudes: nSpikes × 1 double vector of the amplitude scaling factor
%   that was applied to the template when extracting that spike
%
% pcFeatures: nSpikes × nFeaturesPerChannel × nPCFeatures  single
%   matrix giving the PC values for each spike
%
% pcFeatureIdx: nTemplates × nPCFeatures uint32  matrix specifying which
%   channels contribute to each entry in dim 3 of the pc_features matrix
%
% channelPositions
% goodChannels 
%------
% Outputs
% ------
% qMetric: structure with fields:
%   percSpikesMissing : a gaussian is fit to the spike amplitudes with a
%       'cutoff' parameter below which there are no spikes to estimate the
%       percentage of spikes below the spike-sorting detection threshold - will
%       slightly underestimate in the case of 'bursty' cells with burst
%       adaptation (eg see Fig 5B of Harris/Buzsaki 2000 DOI: 10.1152/jn.2000.84.1.401) 
%   Fp: percentage of false positives, ie spikes within the refractory period
%       defined by param.tauR of anotehr spike. This also excludes
%       duplicated spikes that occur within param.tauC of another spike. 
%   useTheseTimes : param.computeTimeChunks, this defines the time chunks 
%       (deivding the recording in time of chunks of param.deltaTimeChunk size)
%       where the percentage of spike missing and percentage of false positives
%       is below param.maxPercSpikesMissing and param.maxRPVviolations
%   nSpikes : number of spikes for each unit 
%   nPeaks : number of detected peaks in each units template waveform
%   nTroughs : number of detected troughs in each units template waveform
%   somatic : a unit is defined as somatic of its trough precedes its main
%       peak (see Deligkaris/Frey DOI: 10.3389/fnins.2016.00421)
%   rawAmplitude : amplitude in uV of the units mean raw waveform at its peak
%       channel. The peak channel is defined by the template waveform. 
%   spatialDecay : gets the minumum amplitude for each unit 5 channels from
%       the peak channel and calculates the slope of this decrease in amplitude.
%   isoD : isolation distance, a measure of how well a units spikes are seperate from
%       other nearby units spikes
%   Lratio : l-ratio, a similar measure to isolation distance. see
%       Schmitzer-Torbert/Redish 2005  DOI: 10.1016/j.neuroscience.2004.09.066 
%       for a comparison of l-ratio/isolation distance
%   silhouetteScore : another measure similar ti isolation distance and
%       l-ratio. See Rousseeuw 1987 DOI: 10.1016/0377-0427(87)90125-7)
%
% unitType: nUnits x 1 vector indicating whether each unit met the
%   threshold criterion to be classified as a single unit (1), noise
%   (0) or multi-unit (2)

%% if some manual curation already performed, remove bad units

%% prepare for quality metrics computations: get waveform max_channel and raw waveforms
qMetric = struct;
maxChannels = bc_getWaveformMaxChannel(templateWaveforms);
qMetric.maxChannels = maxChannels;

verbose = 1; % update user on progress
reextract = 1; %Re extract raw waveforms
% QQ extract raw waveforms based on 'good' timechunks defined later ? 

<<<<<<< HEAD
qMetric.rawWaveforms = bc_extractRawWaveformsFast(param, ...
    spikeTimes_samples, spikeTemplates,reextract , verbose); % takes ~10' for an average dataset
=======
[rawWaveformsFull, rawWaveformsPeakChan]= bc_extractRawWaveformsFast(param.rawFolder, param.nChannels, param.nRawSpikesToExtract, ...
    spikeTimes_samples, spikeTemplates, 0 , verbose); % takes ~10' for an average dataset
>>>>>>> 9e67ea2c
% previous, slower method: 
% [qMetric.rawWaveforms, qMetric.rawMemMap] = bc_extractRawWaveforms(param.rawFolder, param.nChannels, param.nRawSpikesToExtract, ...
%     spikeTimes, spikeTemplates, usedChannels, verbose);

%% loop through units and get quality metrics

uniqueTemplates = unique(spikeTemplates);
spikeTimes_seconds = spikeTimes_samples ./ param.ephys_sample_rate; %convert to seconds after using sample indices to extract raw waveforms
if param.computeTimeChunks
    timeChunks = [min(spikeTimes_seconds):param.deltaTimeChunk:max(spikeTimes_seconds), max(spikeTimes_seconds)];
else
    timeChunks = [min(spikeTimes_seconds), max(spikeTimes_seconds)];
end

disp([newline, 'extracting quality metrics ...'])

for iUnit = 1:length(uniqueTemplates)
    
    clearvars thisUnit theseSpikeTimes theseAmplis
    thisUnit = uniqueTemplates(iUnit);
    qMetric.clusterID(iUnit) = thisUnit;
    theseSpikeTimes = spikeTimes_seconds(spikeTemplates == thisUnit);
    theseAmplis = templateAmplitudes(spikeTemplates == thisUnit);

    %% percentage spikes missing (false negatives)
    [qMetric.percSpikesMissing(iUnit,:), qMetric.ampliBinCenters{iUnit}, qMetric.ampliBinCounts{iUnit}, qMetric.ampliFit{iUnit}] = ...
        bc_percSpikesMissing(theseAmplis, theseSpikeTimes, timeChunks, param.plotThis);

    %% fraction contamination (false positives)
    [qMetric.Fp(iUnit,:), ~, ~] = bc_fractionRPviolations(numel(theseSpikeTimes), theseSpikeTimes, theseAmplis, param.tauR, param.tauC, ...
        timeChunks, param.plotThis);
    
    %% define timechunks to keep: if param.computeTimeChunks, keep times with low percentage spikes missing and low fraction contam
    if param.computeTimeChunks
        [theseSpikeTimes, ~, ~, qMetric.useTheseTimes{iUnit}] = bc_defineTimechunksToKeep(qMetric.percSpikesMissing(iUnit,:), ...
            qMetric.Fp(iUnit,:), param.maxPercSpikesMissing, param.maxRPVviolations, theseAmplis, theseSpikeTimes, timeChunks);
    end
    
    %% number spikes
    qMetric.nSpikes(iUnit) = bc_numberSpikes(theseSpikeTimes);

    %% waveform: (1) number peaks/troughs, (2) is peak before trough (= axonal/dendritic), (3) is waveform duration cell-like, (4) spatial decay, (5) waveformShape
    [qMetric.nPeaks(iUnit), qMetric.nTroughs(iUnit), qMetric.somatic(iUnit), ...
        qMetric.peakLocs{iUnit}, qMetric.troughLocs{iUnit}, qMetric.waveformDuration(iUnit), ...
        qMetric.spatialDecayPoints(iUnit,:), qMetric.spatialDecaySlope(iUnit), qMetric.waveformBaseline(iUnit), qMetric.tempWv(iUnit,:)] = bc_waveformShape(templateWaveforms, ...
        thisUnit, maxChannels(thisUnit), ...
        param.ephys_sample_rate, channelPositions,  param.maxWvBaselineFraction, param.plotThis);

    %% amplitude
%     if size(rawWaveformsPeakChan(iUnit,:), 1) == 1
%         qMetric.rawWaveforms(iUnit).spkMapMean = permute(squeeze(qMetric.rawWaveforms(iUnit).spkMapMean), [2, 1]);
%     end
    qMetric.rawAmplitude(iUnit) = bc_getRawAmplitude(rawWaveformsFull(iUnit,rawWaveformsPeakChan(iUnit,:),:), ...
        param.rawFolder);

    %% distance metrics
    if param.computeDistanceMetrics
        [qMetric.isoD(iUnit), qMetric.Lratio(iUnit), qMetric.silhouetteScore(iUnit), ...
            qMetric.d2_mahal{iUnit}, qMetric.Xplot{iUnit}, qMetric.Yplot{iUnit}] = bc_getDistanceMetrics(pcFeatures, ...
            pcFeatureIdx, thisUnit, sum(spikeTemplates == thisUnit), spikeTemplates == thisUnit, spikeTemplates, param.nChannelsIsoDist, param.plotThis);
    end
end

bc_getQualityUnitType;

if exist('savePath', 'var') %save qualityMetrics
<<<<<<< HEAD
    if ~exist(savePath,'dir')
        mkdir(fullfile(savePath))
    end
    disp([newline, 'saving quality metrics to ', savePath])
    save(fullfile(savePath, 'qMetric.mat'), 'qMetric', '-v7.3')
    save(fullfile(savePath, 'param.mat'), 'param')
=======
    bc_saveQMetrics;
>>>>>>> 9e67ea2c
end
disp([newline, 'finished extracting quality metrics'])

bc_plotGlobalQualityMetric;
end<|MERGE_RESOLUTION|>--- conflicted
+++ resolved
@@ -103,16 +103,11 @@
 qMetric.maxChannels = maxChannels;
 
 verbose = 1; % update user on progress
-reextract = 1; %Re extract raw waveforms
+reextract = 0; %Re extract raw waveforms
 % QQ extract raw waveforms based on 'good' timechunks defined later ? 
 
-<<<<<<< HEAD
-qMetric.rawWaveforms = bc_extractRawWaveformsFast(param, ...
+[rawWaveformsFull, rawWaveformsPeakChan] = bc_extractRawWaveformsFast(param, ...
     spikeTimes_samples, spikeTemplates,reextract , verbose); % takes ~10' for an average dataset
-=======
-[rawWaveformsFull, rawWaveformsPeakChan]= bc_extractRawWaveformsFast(param.rawFolder, param.nChannels, param.nRawSpikesToExtract, ...
-    spikeTimes_samples, spikeTemplates, 0 , verbose); % takes ~10' for an average dataset
->>>>>>> 9e67ea2c
 % previous, slower method: 
 % [qMetric.rawWaveforms, qMetric.rawMemMap] = bc_extractRawWaveforms(param.rawFolder, param.nChannels, param.nRawSpikesToExtract, ...
 %     spikeTimes, spikeTemplates, usedChannels, verbose);
@@ -179,16 +174,7 @@
 bc_getQualityUnitType;
 
 if exist('savePath', 'var') %save qualityMetrics
-<<<<<<< HEAD
-    if ~exist(savePath,'dir')
-        mkdir(fullfile(savePath))
-    end
-    disp([newline, 'saving quality metrics to ', savePath])
-    save(fullfile(savePath, 'qMetric.mat'), 'qMetric', '-v7.3')
-    save(fullfile(savePath, 'param.mat'), 'param')
-=======
     bc_saveQMetrics;
->>>>>>> 9e67ea2c
 end
 disp([newline, 'finished extracting quality metrics'])
 

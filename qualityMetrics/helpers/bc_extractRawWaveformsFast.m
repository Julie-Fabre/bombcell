function [rawWaveformsFull, rawWaveformsPeakChan] = bc_extractRawWaveformsFast(param, spikeTimes_samples, ...
    spikeTemplates, reExtract, savePath, verbose)
% JF, Get raw waveforms for all templates
% ------
% Inputs
% ------
% param with:
% rawFile: raw .bin or .dat file location
% nChannels: number of recorded channels (including sync), (eg 385)
% nSpikesToExtract: number of spikes to extract per template
% rawFile: string containing the location of the raw .dat or .bin file
%
% spikeTimes_samples: nSpikes × 1 uint64 vector giving each spike time in samples (*not* seconds)
% spikeTemplates: nSpikes × 1 uint32 vector giving the identity of each
%   spike's matched template
% verbose: boolean, display progress bar or not
<<<<<<< HEAD
% qMetric, has information on max channel
=======
% savePath: where to save output data
>>>>>>> 1b8e2bd5
% ------
% Outputs
% ------
% rawWaveformsFull: nUnits × nTimePoints × nChannels single matrix of
%   mean raw waveforms for each unit and channel
% rawWaveformsPeakChan: nUnits x 1 vector of each unit's channel with the maximum
%   amplitude

<<<<<<< HEAD
rawFolder = param.rawFolder;
if isfield(param,'tmpFolder') && ~isempty(param.tmpFolder) && ~strcmp(param.tmpFolder,'/..')
    tmpFolder = param.tmpFolder;
else
    tmpFolder = rawFolder;
end
nChannels = param.nChannels;
nSpikesToExtract =  param.nRawSpikesToExtract;
% uniqueTemplates = unique(spikeTemplates);


%% check if waveforms already extracted
% Get binary file name
if iscell(tmpFolder)
    [tmpFolder, filename] = fileparts(tmpFolder{1});
elseif sum(tmpFolder(end-2:end) == '/..') == 3
    [tmpFolder, filename] = fileparts(tmpFolder(1:end-3));
end
spikeFile = dir(fullfile(tmpFolder, [filename '.*bin']));
if isempty(spikeFile)
    spikeFile = dir(fullfile(tmpFolder, '/*.dat')); %openEphys format
end
if size(spikeFile,1) > 1
    spikeFile = dir(fullfile(tmpFolder, '*tcat*.ap.*bin'));
end

if iscell(rawFolder)
    rawFolder = fileparts(rawFolder{1});
elseif sum(rawFolder(end-2:end) == '/..') == 3
    [rawFolder, filename] = fileparts(rawFolder(1:end-3));
end


rawWaveformFolder = dir(fullfile(rawFolder, 'templates._jf_rawWaveforms.npy'));

fname = spikeFile.name;
dataTypeNBytes = numel(typecast(cast(0, 'uint16'), 'uint8'));

if any(strfind(fname,'cbin'))
    [~, matlabDate] = version; % check MATLAB version supports decompressing this way
    if datetime(matlabDate) >= datetime(2022,1,1)
        disp('Raw data is in compressed format, decompressing via python... If you don''t have that option please uncompress data first')
        UsePython = 1; %Choose if you want to compress or usepython integration
        % Read original bytes
        meta = bc_readMetaForCBins(spikeFile.folder);
        n_samples = round(str2num(meta.fileSizeBytes)/dataTypeNBytes/nChannels);
        SR = meta.imSampRate;
    else
        error('Raw data is in compressed format, to decompress via python you need at least MATLAB 2022a. Either download a more recent version of MATLAB or uncompress data yourself')
=======
%% Check if data already extracted
rawWaveformFolder = dir(fullfile(savePath, 'templates._bc_rawWaveforms.npy'));
old_rawWaveformFolder = dir(fullfile(savePath, 'templates._jf_rawWaveforms.npy'));

if ~isempty(rawWaveformFolder) && reExtract == 0

    rawWaveformsFull = readNPY(fullfile(savePath, 'templates._bc_rawWaveforms.npy'));
    rawWaveformsPeakChan = readNPY(fullfile(savePath, 'templates._bc_rawWaveformPeakChannels.npy'));
    if param.saveMultipleRaw
        spikeMap = readNPY(fullfile(savePath, 'templates._bc_multi_rawWaveforms.npy'));
>>>>>>> 1b8e2bd5
    end

elseif ~isempty(old_rawWaveformFolder) && reExtract == 0
    rawWaveformsFull = readNPY(fullfile(savePath, 'templates._jf_rawWaveforms.npy'));
    rawWaveformsPeakChan = readNPY(fullfile(savePath, 'templates._jf_rawWaveformPeakChannels.npy'));
    if param.saveMultipleRaw
<<<<<<< HEAD
        spikeMap = readNPY(fullfile(rawFolder, 'templates._jf_Multi_rawWaveforms.npy'));

=======
        try
            spikeMap = readNPY(fullfile(savePath, 'templates._jf_Multi_rawWaveforms.npy'));
        catch
            fprintf('Could not load saved individual raw waveforms from %s, keeping only average raw waveforms \n', savePath)
        end
>>>>>>> 1b8e2bd5
    end
else

    %% Initialize stuff
    % Get spike times and indices
    nChannels = param.nChannels; % (385)
    nSpikesToExtract = param.nRawSpikesToExtract;
    spikeWidth = 82;
    halfWid = spikeWidth / 2;
    dataTypeNBytes = numel(typecast(cast(0, 'uint16'), 'uint8'));
    clustInds = unique(spikeTemplates);
    nClust = numel(clustInds);
    rawFileInfo = dir(param.rawFile);

    fprintf('Extracting raw waveforms from %s ... \n', param.rawFile)
    % Get binary file name
    fid = fopen(param.rawFile, 'r');

    %% Interate over spike clusters and find all the data associated with them
    rawWaveforms = struct;
    rawWaveformsFull = nan(nClust, 384, 82);
    rawWaveformsPeakChan = nan(nClust, 1);

    for iCluster = 1:nClust
        %iCluster=iCluster+1
        rawWaveforms(iCluster).clInd = clustInds(iCluster);
        rawWaveforms(iCluster).spkInd = spikeTimes_samples(spikeTemplates == clustInds(iCluster));
        if numel(rawWaveforms(iCluster).spkInd) >= nSpikesToExtract
            spksubi = round(linspace(1, numel(rawWaveforms(iCluster).spkInd), nSpikesToExtract))';
            rawWaveforms(iCluster).spkIndsub = rawWaveforms(iCluster).spkInd(spksubi);
        else
            rawWaveforms(iCluster).spkIndsub = rawWaveforms(iCluster).spkInd;
        end
<<<<<<< HEAD
    else

        fid = fopen(fullfile(spikeFile.folder, fname), 'r');

        for iCluster = 1:nClust
            spikeIndicestmp = unique(spikeIndices(:,iCluster)); %  Get rid of duplicate spikes
            for iSpike = 1:length(spikeIndicestmp)
                thisSpikeIdx = spikeIndicestmp(iSpike);
                if thisSpikeIdx > halfWidth && (thisSpikeIdx + halfWidth) * dataTypeNBytes < d.bytes % check that it's not out of bounds

                    byteIdx = int64(((thisSpikeIdx - halfWidth) * nChannels) * dataTypeNBytes); % int64 to prevent overflow on crappy windows machines that are incredibly inferior to linux
                    fseek(fid, byteIdx, 'bof'); % from beginning of file
                    data = fread(fid, [nChannels, spikeWidth], 'int16=>int16'); % read individual waveform from binary file
                    frewind(fid);
                    if size(data, 2) == spikeWidth && nChannels == 385
                        spikeMap(iCluster,:, :, iSpike) = data(1:nChannels-1, :, :); %remove sync channel
                    elseif size(data, 2) == spikeWidth
                        spikeMap(iCluster,:, :, iSpike) = data(1:nChannels, :, :);
                    end
                end
            end
            if (mod(iCluster, 20) == 0 || iCluster == nClust) && verbose
                fprintf(['\n   Extracted ', num2str(iCluster), '/', num2str(nClust), ' raw waveforms.']);
                %figure; imagesc(spkMapMean_sm)
                %title(['Unit ID: ', num2str(i)]);
                %colorbar;
            end

            %         [~, maxChannels] = max(max(abs(templateWaveforms), [], 2), [], 3);
            %         close all;
            %
            %                 clf;
            %                 for iSpike = 1:10
            %                     plot(spikeMap(rawWaveforms(iCluster).peakChan, :, iSpike));
            %                     hold on;
            %                 end
            %                 figure()
            %                 clf;
            %                 plot(rawWaveforms(iCluster).spkMapMean(rawWaveforms(iCluster).peakChan, :));
            %                 hold on;
            %
            %
            %                 figure()
            %                 clf;
            %                 plot(squeeze(templateWaveforms(uniqueTemplates(iCluster),:,maxChannels(uniqueTemplates(iCluster)))));
            %                 hold on;
            %                 plot(squeeze(templateWaveforms(uniqueTemplates(iCluster),:,goodChannels(rawWaveforms(iCluster).peakChan))));
=======
        nSpkLocal = numel(rawWaveforms(iCluster).spkIndsub);

        rawWaveforms(iCluster).spkMap = nan(384, spikeWidth, nSpkLocal);
        for iSpike = 1:nSpkLocal
            thisSpikeIdx = rawWaveforms(iCluster).spkIndsub(iSpike);
                
            if thisSpikeIdx > halfWid && (thisSpikeIdx + halfWid) * dataTypeNBytes < rawFileInfo.bytes % check that it's not out of bounds

                bytei = ((thisSpikeIdx - halfWid) * nChannels) * dataTypeNBytes;
                fseek(fid, bytei, 'bof');
                data0 = fread(fid, nChannels*spikeWidth, 'int16=>int16'); % read individual waveform from binary file
                frewind(fid);
                data = reshape(data0, nChannels, []);
                %         if whitenBool
                %             [data, mu, invMat, whMat]=whiten(double(data));
                %         end
                %         if size(data, 2) == spikeWidth
                %             rawWaveforms(iCluster).spkMap(:, :, iSpike) = data;
                %         end
                if size(data, 2) == spikeWidth && nChannels == 385
                    rawWaveforms(iCluster).spkMap(:, :, iSpike) = data(1:nChannels-1, :, :); %remove sync channel
                elseif size(data, 2) == spikeWidth
                    rawWaveforms(iCluster).spkMap(:, :, iSpike) = data(1:nChannels, :, :);
                end
            end
>>>>>>> 1b8e2bd5

        end
        rawWaveforms(iCluster).spkMapMean = nanmean(rawWaveforms(iCluster).spkMap, 3);
        rawWaveformsFull(iCluster, :, :) = rawWaveforms(iCluster).spkMapMean - mean(rawWaveforms(iCluster).spkMapMean(:, 1:10), 2);

        spkMapMean_sm = smoothdata(rawWaveforms(iCluster).spkMapMean, 1, 'gaussian', 5);

        [~, rawWaveformsPeakChan(iCluster)] = max(max(spkMapMean_sm, [], 2)-min(spkMapMean_sm, [], 2));
             %figure();
            %plot(spkMapMean_sm(rawWaveformsPeakChan(iCluster),:))

<<<<<<< HEAD
        for iCluster = 1:nClust
            %                spkMapMean_sm = smoothdata(squeeze(rawWaveformsFull(iCluster, :,:)), 1, 'gaussian', 5);
            % Find direction of spike

            spkMapMean_sm = nanmean(squeeze(rawWaveformsFull(iCluster,:,:)),1);
            if isfield(param,'rawWaveformMaxDef') && strcmp (param.rawWaveformMaxDef, 'firstSTD' )
                % Find 'peak' (which is the first max deflection from 0,
                % because there can be undershoot which is larger but this is
                % not the true max channel!
                %Take std across channels to look for max deflection
                %timepoint
                [~,tpid] = max(nanstd(squeeze(rawWaveformsFull(iCluster,:,20:50)),[],1));
                tpid = tpid+20;
                % Now take that timepoint and look at the max channel
                [~, rawWaveformsPeakChan(iCluster,:)] = max(abs(squeeze(rawWaveformsFull(iCluster,:,tpid))));
                %                 slopeidx = find(abs(spkMapMean_sm)>nanmean(spkMapMean_sm(1:10))+1.5*nanstd(spkMapMean_sm),1,'first');
                %                 slopesign = sign(spkMapMean_sm(slopeidx));
                %                 [~, rawWaveformsPeakChan(iCluster,:)] = max(max(squeeze(rawWaveformsFull(iCluster,:,:)).*slopesign, [], 2), [], 1);%QQ buggy sometimes %
                [~, rawWaveformsPeakChan2(iCluster,:)] = max(max(abs(squeeze(rawWaveformsFull(iCluster,:,20:50))), [], 2), [], 1);%QQ buggy sometimes %

                if abs(rawWaveformsPeakChan2(iCluster,:)- rawWaveformsPeakChan(iCluster,:))>3
                    tmpfig = figure('units','normalized','outerposition',[0 0 1 1]); plot(squeeze(rawWaveformsFull(iCluster,:,:))')
                    hold on
                    plot(squeeze(rawWaveformsFull(iCluster, rawWaveformsPeakChan(iCluster,:),:)),'b-','LineWidth',3);
                                        plot(squeeze(rawWaveformsFull(iCluster,rawWaveformsPeakChan2(iCluster),:)),'k-','LineWidth',3);
%                                         plot(squeeze(rawWaveformsFull(iCluster, qMetric.maxChannels(uniqueTemplates(iCluster)),:)),'r-','LineWidth',3);
                    %
                    %                     keyboard
                    drawnow
                    pause(1)
                    close(tmpfig)
                end
            else

                [~, rawWaveformsPeakChan(iCluster,:)] = max(max(abs(squeeze(rawWaveformsFull(iCluster,:,:))), [], 2), [], 1);%QQ buggy sometimes %
            end

=======
        if (mod(iCluster, 100) == 0 || iCluster == nClust) && verbose
            fprintf(['\n   Finished ', num2str(iCluster), ' of ', num2str(nClust), ' units.']);
>>>>>>> 1b8e2bd5
        end

    end

<<<<<<< HEAD


        %         [~, maxChannels] = max(max(abs(templateWaveforms), [], 2), [], 3);
        %         close all;
        %
        %                 clf;
        %                 for iSpike = 1:10
        %                     plot(spikeMap(rawWaveforms(iCluster).peakChan, :, iSpike));
        %                     hold on;
        %                 end
        %                 figure()
        %                 clf;
        %                 plot(rawWaveforms(iCluster).spkMapMean(rawWaveforms(iCluster).peakChan, :));
        %                 hold on;
        %
        %
        %                 figure()
        %                 clf;
        %                 plot(squeeze(templateWaveforms(uniqueTemplates(iCluster),:,maxChannels(uniqueTemplates(iCluster)))));
        %                 hold on;
        %                 plot(squeeze(templateWaveforms(uniqueTemplates(iCluster),:,goodChannels(rawWaveforms(iCluster).peakChan))));



        %     end

        if isempty(rawWaveformFolder) || reExtract
            %save(fullfile(spikeFile.folder, 'rawWaveforms.mat'), 'rawWaveforms', '-v7.3');
            writeNPY(rawWaveformsFull, fullfile(rawFolder, 'templates._jf_rawWaveforms.npy'))
            writeNPY(rawWaveformsPeakChan, fullfile(rawFolder, 'templates._jf_rawWaveformPeakChannels.npy'))
=======
    fclose(fid);

>>>>>>> 1b8e2bd5

    %save(fullfile(spikeFile.folder, 'rawWaveforms.mat'), 'rawWaveforms', '-v7.3');
    if ~isfolder(savePath)
        mkdir(savePath)
    end
    writeNPY(rawWaveformsFull, fullfile(savePath, 'templates._bc_rawWaveforms.npy'))
    writeNPY(rawWaveformsPeakChan, fullfile(savePath, 'templates._bc_rawWaveformPeakChannels.npy'))

    %     if param.saveMultipleRaw
    %         writeNPY(spikeMap, fullfile(savePath, 'templates._bc_multi_rawWaveforms.npy'))
    %     end
end
end<|MERGE_RESOLUTION|>--- conflicted
+++ resolved
@@ -14,11 +14,7 @@
 % spikeTemplates: nSpikes × 1 uint32 vector giving the identity of each
 %   spike's matched template
 % verbose: boolean, display progress bar or not
-<<<<<<< HEAD
-% qMetric, has information on max channel
-=======
 % savePath: where to save output data
->>>>>>> 1b8e2bd5
 % ------
 % Outputs
 % ------
@@ -27,57 +23,6 @@
 % rawWaveformsPeakChan: nUnits x 1 vector of each unit's channel with the maximum
 %   amplitude
 
-<<<<<<< HEAD
-rawFolder = param.rawFolder;
-if isfield(param,'tmpFolder') && ~isempty(param.tmpFolder) && ~strcmp(param.tmpFolder,'/..')
-    tmpFolder = param.tmpFolder;
-else
-    tmpFolder = rawFolder;
-end
-nChannels = param.nChannels;
-nSpikesToExtract =  param.nRawSpikesToExtract;
-% uniqueTemplates = unique(spikeTemplates);
-
-
-%% check if waveforms already extracted
-% Get binary file name
-if iscell(tmpFolder)
-    [tmpFolder, filename] = fileparts(tmpFolder{1});
-elseif sum(tmpFolder(end-2:end) == '/..') == 3
-    [tmpFolder, filename] = fileparts(tmpFolder(1:end-3));
-end
-spikeFile = dir(fullfile(tmpFolder, [filename '.*bin']));
-if isempty(spikeFile)
-    spikeFile = dir(fullfile(tmpFolder, '/*.dat')); %openEphys format
-end
-if size(spikeFile,1) > 1
-    spikeFile = dir(fullfile(tmpFolder, '*tcat*.ap.*bin'));
-end
-
-if iscell(rawFolder)
-    rawFolder = fileparts(rawFolder{1});
-elseif sum(rawFolder(end-2:end) == '/..') == 3
-    [rawFolder, filename] = fileparts(rawFolder(1:end-3));
-end
-
-
-rawWaveformFolder = dir(fullfile(rawFolder, 'templates._jf_rawWaveforms.npy'));
-
-fname = spikeFile.name;
-dataTypeNBytes = numel(typecast(cast(0, 'uint16'), 'uint8'));
-
-if any(strfind(fname,'cbin'))
-    [~, matlabDate] = version; % check MATLAB version supports decompressing this way
-    if datetime(matlabDate) >= datetime(2022,1,1)
-        disp('Raw data is in compressed format, decompressing via python... If you don''t have that option please uncompress data first')
-        UsePython = 1; %Choose if you want to compress or usepython integration
-        % Read original bytes
-        meta = bc_readMetaForCBins(spikeFile.folder);
-        n_samples = round(str2num(meta.fileSizeBytes)/dataTypeNBytes/nChannels);
-        SR = meta.imSampRate;
-    else
-        error('Raw data is in compressed format, to decompress via python you need at least MATLAB 2022a. Either download a more recent version of MATLAB or uncompress data yourself')
-=======
 %% Check if data already extracted
 rawWaveformFolder = dir(fullfile(savePath, 'templates._bc_rawWaveforms.npy'));
 old_rawWaveformFolder = dir(fullfile(savePath, 'templates._jf_rawWaveforms.npy'));
@@ -88,23 +33,17 @@
     rawWaveformsPeakChan = readNPY(fullfile(savePath, 'templates._bc_rawWaveformPeakChannels.npy'));
     if param.saveMultipleRaw
         spikeMap = readNPY(fullfile(savePath, 'templates._bc_multi_rawWaveforms.npy'));
->>>>>>> 1b8e2bd5
     end
 
 elseif ~isempty(old_rawWaveformFolder) && reExtract == 0
     rawWaveformsFull = readNPY(fullfile(savePath, 'templates._jf_rawWaveforms.npy'));
     rawWaveformsPeakChan = readNPY(fullfile(savePath, 'templates._jf_rawWaveformPeakChannels.npy'));
     if param.saveMultipleRaw
-<<<<<<< HEAD
-        spikeMap = readNPY(fullfile(rawFolder, 'templates._jf_Multi_rawWaveforms.npy'));
-
-=======
         try
             spikeMap = readNPY(fullfile(savePath, 'templates._jf_Multi_rawWaveforms.npy'));
         catch
             fprintf('Could not load saved individual raw waveforms from %s, keeping only average raw waveforms \n', savePath)
         end
->>>>>>> 1b8e2bd5
     end
 else
 
@@ -138,55 +77,6 @@
         else
             rawWaveforms(iCluster).spkIndsub = rawWaveforms(iCluster).spkInd;
         end
-<<<<<<< HEAD
-    else
-
-        fid = fopen(fullfile(spikeFile.folder, fname), 'r');
-
-        for iCluster = 1:nClust
-            spikeIndicestmp = unique(spikeIndices(:,iCluster)); %  Get rid of duplicate spikes
-            for iSpike = 1:length(spikeIndicestmp)
-                thisSpikeIdx = spikeIndicestmp(iSpike);
-                if thisSpikeIdx > halfWidth && (thisSpikeIdx + halfWidth) * dataTypeNBytes < d.bytes % check that it's not out of bounds
-
-                    byteIdx = int64(((thisSpikeIdx - halfWidth) * nChannels) * dataTypeNBytes); % int64 to prevent overflow on crappy windows machines that are incredibly inferior to linux
-                    fseek(fid, byteIdx, 'bof'); % from beginning of file
-                    data = fread(fid, [nChannels, spikeWidth], 'int16=>int16'); % read individual waveform from binary file
-                    frewind(fid);
-                    if size(data, 2) == spikeWidth && nChannels == 385
-                        spikeMap(iCluster,:, :, iSpike) = data(1:nChannels-1, :, :); %remove sync channel
-                    elseif size(data, 2) == spikeWidth
-                        spikeMap(iCluster,:, :, iSpike) = data(1:nChannels, :, :);
-                    end
-                end
-            end
-            if (mod(iCluster, 20) == 0 || iCluster == nClust) && verbose
-                fprintf(['\n   Extracted ', num2str(iCluster), '/', num2str(nClust), ' raw waveforms.']);
-                %figure; imagesc(spkMapMean_sm)
-                %title(['Unit ID: ', num2str(i)]);
-                %colorbar;
-            end
-
-            %         [~, maxChannels] = max(max(abs(templateWaveforms), [], 2), [], 3);
-            %         close all;
-            %
-            %                 clf;
-            %                 for iSpike = 1:10
-            %                     plot(spikeMap(rawWaveforms(iCluster).peakChan, :, iSpike));
-            %                     hold on;
-            %                 end
-            %                 figure()
-            %                 clf;
-            %                 plot(rawWaveforms(iCluster).spkMapMean(rawWaveforms(iCluster).peakChan, :));
-            %                 hold on;
-            %
-            %
-            %                 figure()
-            %                 clf;
-            %                 plot(squeeze(templateWaveforms(uniqueTemplates(iCluster),:,maxChannels(uniqueTemplates(iCluster)))));
-            %                 hold on;
-            %                 plot(squeeze(templateWaveforms(uniqueTemplates(iCluster),:,goodChannels(rawWaveforms(iCluster).peakChan))));
-=======
         nSpkLocal = numel(rawWaveforms(iCluster).spkIndsub);
 
         rawWaveforms(iCluster).spkMap = nan(384, spikeWidth, nSpkLocal);
@@ -212,7 +102,6 @@
                     rawWaveforms(iCluster).spkMap(:, :, iSpike) = data(1:nChannels, :, :);
                 end
             end
->>>>>>> 1b8e2bd5
 
         end
         rawWaveforms(iCluster).spkMapMean = nanmean(rawWaveforms(iCluster).spkMap, 3);
@@ -224,87 +113,14 @@
              %figure();
             %plot(spkMapMean_sm(rawWaveformsPeakChan(iCluster),:))
 
-<<<<<<< HEAD
-        for iCluster = 1:nClust
-            %                spkMapMean_sm = smoothdata(squeeze(rawWaveformsFull(iCluster, :,:)), 1, 'gaussian', 5);
-            % Find direction of spike
-
-            spkMapMean_sm = nanmean(squeeze(rawWaveformsFull(iCluster,:,:)),1);
-            if isfield(param,'rawWaveformMaxDef') && strcmp (param.rawWaveformMaxDef, 'firstSTD' )
-                % Find 'peak' (which is the first max deflection from 0,
-                % because there can be undershoot which is larger but this is
-                % not the true max channel!
-                %Take std across channels to look for max deflection
-                %timepoint
-                [~,tpid] = max(nanstd(squeeze(rawWaveformsFull(iCluster,:,20:50)),[],1));
-                tpid = tpid+20;
-                % Now take that timepoint and look at the max channel
-                [~, rawWaveformsPeakChan(iCluster,:)] = max(abs(squeeze(rawWaveformsFull(iCluster,:,tpid))));
-                %                 slopeidx = find(abs(spkMapMean_sm)>nanmean(spkMapMean_sm(1:10))+1.5*nanstd(spkMapMean_sm),1,'first');
-                %                 slopesign = sign(spkMapMean_sm(slopeidx));
-                %                 [~, rawWaveformsPeakChan(iCluster,:)] = max(max(squeeze(rawWaveformsFull(iCluster,:,:)).*slopesign, [], 2), [], 1);%QQ buggy sometimes %
-                [~, rawWaveformsPeakChan2(iCluster,:)] = max(max(abs(squeeze(rawWaveformsFull(iCluster,:,20:50))), [], 2), [], 1);%QQ buggy sometimes %
-
-                if abs(rawWaveformsPeakChan2(iCluster,:)- rawWaveformsPeakChan(iCluster,:))>3
-                    tmpfig = figure('units','normalized','outerposition',[0 0 1 1]); plot(squeeze(rawWaveformsFull(iCluster,:,:))')
-                    hold on
-                    plot(squeeze(rawWaveformsFull(iCluster, rawWaveformsPeakChan(iCluster,:),:)),'b-','LineWidth',3);
-                                        plot(squeeze(rawWaveformsFull(iCluster,rawWaveformsPeakChan2(iCluster),:)),'k-','LineWidth',3);
-%                                         plot(squeeze(rawWaveformsFull(iCluster, qMetric.maxChannels(uniqueTemplates(iCluster)),:)),'r-','LineWidth',3);
-                    %
-                    %                     keyboard
-                    drawnow
-                    pause(1)
-                    close(tmpfig)
-                end
-            else
-
-                [~, rawWaveformsPeakChan(iCluster,:)] = max(max(abs(squeeze(rawWaveformsFull(iCluster,:,:))), [], 2), [], 1);%QQ buggy sometimes %
-            end
-
-=======
         if (mod(iCluster, 100) == 0 || iCluster == nClust) && verbose
             fprintf(['\n   Finished ', num2str(iCluster), ' of ', num2str(nClust), ' units.']);
->>>>>>> 1b8e2bd5
         end
 
     end
 
-<<<<<<< HEAD
-
-
-        %         [~, maxChannels] = max(max(abs(templateWaveforms), [], 2), [], 3);
-        %         close all;
-        %
-        %                 clf;
-        %                 for iSpike = 1:10
-        %                     plot(spikeMap(rawWaveforms(iCluster).peakChan, :, iSpike));
-        %                     hold on;
-        %                 end
-        %                 figure()
-        %                 clf;
-        %                 plot(rawWaveforms(iCluster).spkMapMean(rawWaveforms(iCluster).peakChan, :));
-        %                 hold on;
-        %
-        %
-        %                 figure()
-        %                 clf;
-        %                 plot(squeeze(templateWaveforms(uniqueTemplates(iCluster),:,maxChannels(uniqueTemplates(iCluster)))));
-        %                 hold on;
-        %                 plot(squeeze(templateWaveforms(uniqueTemplates(iCluster),:,goodChannels(rawWaveforms(iCluster).peakChan))));
-
-
-
-        %     end
-
-        if isempty(rawWaveformFolder) || reExtract
-            %save(fullfile(spikeFile.folder, 'rawWaveforms.mat'), 'rawWaveforms', '-v7.3');
-            writeNPY(rawWaveformsFull, fullfile(rawFolder, 'templates._jf_rawWaveforms.npy'))
-            writeNPY(rawWaveformsPeakChan, fullfile(rawFolder, 'templates._jf_rawWaveformPeakChannels.npy'))
-=======
     fclose(fid);
 
->>>>>>> 1b8e2bd5
 
     %save(fullfile(spikeFile.folder, 'rawWaveforms.mat'), 'rawWaveforms', '-v7.3');
     if ~isfolder(savePath)

import numpy as np
import matplotlib.pyplot as plt
import pandas as pd
from upsetplot import UpSet, from_indicators

from bombcell import helper_functions as hf

#V0.9 of upset plots have pandas future warning so, suppressing them
import warnings



def plot_summary_data(quality_metrics, template_waveforms, unit_type, unit_type_string, param):
    """
    This function plots summary figure to visualize bombcell's results

    Parameters
    ----------
    quality_metrics : dict
        The dictionary containing all quality metrics
    template_waveforms : ndarray
        The array containing all waveforms for each unit
    unit_type : ndarray
        The bombcell integer unit classification
    unit_type_string : ndarray
        The bombcell string unit classification
    unique_templates : ndarray
        The array which converts to the original unit ID's
    param : dict
        The dictionary of all bomcell parameters
    """
    if param["plotGlobal"]:
        plot_waveforms_overlay(quality_metrics, template_waveforms, unit_type, param) 
        upset_plots(quality_metrics, unit_type_string, param)
        plot_histograms(quality_metrics, param)

def upset_plots(quality_metrics, unit_type_string, param):
    warnings.simplefilter(action='ignore', category=FutureWarning)
    """
    This function plots three upset plots, showing how each metric is connected

    Parameters
    ----------
    quality_metrics : dict
        The dictionary containing all quality metrics
    unit_type_string : ndarray
        The bombcell string unit classification
    unique_templates : ndarray
        The array which converts to the original unit ID's
    param : dict
        The dictionary of all bomcell parameters
    """

    qm_table = hf.make_qm_table(quality_metrics, param, unit_type_string)

    noise_metrics = ["# peaks", "# troughs", "duration", "spatial decay", "baseline flatness", "peak2 / trough"] #Duration is peak to trough duration
    non_somatic_metrics = ["peak(main) / trough", "peak1 / peak2"]
    mua_metrics = ["SNR", "amplitude", "# spikes", "presence ratio", "% spikes missing", "fraction RPVs"]

    # Eventually filter out uncomputed metrics
    noise_metrics = [m for m in noise_metrics if m in qm_table.columns]
    non_somatic_metrics = [m for m in non_somatic_metrics if m in qm_table.columns]
    mua_metrics = [m for m in mua_metrics if m in qm_table.columns]

    # plot noise metrics upset plot
    upset = UpSet(from_indicators(noise_metrics, data = qm_table.astype(bool)), min_degree = 1)
    upset.plot()
    plt.suptitle("Units classified as noise")
    plt.show()

    # plot non-somatic metrics upset plot
    upset = UpSet(from_indicators(non_somatic_metrics, data = qm_table.astype(bool)), min_degree = 1)
    upset.plot()
    plt.suptitle("Units classified as non-somatic")
    plt.show()

    # plot MUA metrics upset plot
    upset = UpSet(from_indicators(mua_metrics, data = qm_table.astype(bool)), min_degree = 1)
    upset.plot()
    plt.suptitle("Units classified as MUA")
    plt.show()

def plot_waveforms_overlay(quality_metrics, template_waveforms, unit_type, param):
    """
    This function plots overlaid waveforms for each of bombcell's unit classification types (e.g Noise, MUA..)

    Parameters
    ----------
    quality_metrics : dict
        The dictionary containing all quality metrics
    template_waveforms : ndarray
        The array containing all waveforms for each unit
    unit_type : ndarray
        The bombcell integer unit classification
    unique_templates : ndarray
        The array which converts to the original unit ID's
    param : dict
        The dictionary of all bomcell parameters
    """
    #One figure all of a unit type
    #if split into 4 unit types
    unique_templates = param['unique_templates']

    n_categories = np.unique(unit_type).size
    labels = {0: "NOISE", 1: "GOOD", 2: "MUA", 
                3: "NON-SOMA GOOD" if param["splitGoodAndMua_NonSomatic"] else "NON-SOMA",
                4: "NON-SOMA MUA", 5: ""}
    #TODO change alpha to be inversly proprotional to n units
    if n_categories < 5:
        fig, axs = plt.subplots(nrows = 2, ncols=2)
        img_pos = [[0,0], [0,1], [1,0], [1,1]]
        for i in range(4):
            og_id = unique_templates[unit_type == i]
            n_units_in_cat = og_id.size
            if n_units_in_cat !=0:
                for id in og_id:
                    axs[img_pos[i][0]][img_pos[i][1]].plot(template_waveforms[id, 20:, quality_metrics['maxChannels'][id]], color = 'black', alpha = 0.1)
                    axs[img_pos[i][0]][img_pos[i][1]].spines[['right', 'top', 'bottom', 'left']].set_visible(False)
                    axs[img_pos[i][0]][img_pos[i][1]].set_xticks([])
                    axs[img_pos[i][0]][img_pos[i][1]].set_yticks([])
                    axs[img_pos[i][0]][img_pos[i][1]].set_title(f"{labels[i]} Units")
            else:
                axs[img_pos[i][0]][img_pos[i][1]].spines[['right', 'top', 'bottom', 'left']].set_visible(False)
                axs[img_pos[i][0]][img_pos[i][1]].set_xticks([])
                axs[img_pos[i][0]][img_pos[i][1]].set_yticks([])
                axs[img_pos[i][0]][img_pos[i][1]].set_title(f"No {labels[i]} Units")

    elif n_categories == 5:
        fig, axs = plt.subplots(nrows = 3, ncols=2)
        img_pos = [[0,0], [0,1], [1,0], [1,1], [2,0], [2,1]]
        for i in range(6):
            og_id = unique_templates[np.argwhere(unit_type == i).squeeze()]
            n_units_in_cat = og_id.size
            if n_units_in_cat !=0:
                for id in og_id:
                    axs[img_pos[i][0]][img_pos[i][1]].plot(template_waveforms[id, 20:, quality_metrics['maxChannels'][id]], color = 'black', alpha = 0.1)
                    axs[img_pos[i][0]][img_pos[i][1]].spines[['right', 'top', 'bottom', 'left']].set_visible(False)
                    axs[img_pos[i][0]][img_pos[i][1]].set_xticks([])
                    axs[img_pos[i][0]][img_pos[i][1]].set_yticks([])
                    axs[img_pos[i][0]][img_pos[i][1]].set_title(f"{labels[i]} Units")
            else:
                if i == 5:
                    axs[img_pos[i][0]][img_pos[i][1]].spines[['right', 'top', 'bottom', 'left']].set_visible(False)
                    axs[img_pos[i][0]][img_pos[i][1]].set_xticks([])
                    axs[img_pos[i][0]][img_pos[i][1]].set_yticks([])
                else:
                    axs[img_pos[i][0]][img_pos[i][1]].spines[['right', 'top', 'bottom', 'left']].set_visible(False)
                    axs[img_pos[i][0]][img_pos[i][1]].set_xticks([])
                    axs[img_pos[i][0]][img_pos[i][1]].set_yticks([])
                    axs[img_pos[i][0]][img_pos[i][1]].set_title(f"No {labels[i]} Units")

def plot_histograms(quality_metrics, param):
    """
    This function find what metrics have been extracted and plots histograms for each metric

    Parameters
    ----------
    quality_metrics : dict
        The dictionary containing all quality metrics
    param : dict
        The dictionary of all bomcell parameters
    """
    quality_metrics['peak1ToPeak2Ratio'][quality_metrics['peak1ToPeak2Ratio'] == np.inf] = np.nan
    quality_metrics['troughToPeak2Ratio'][quality_metrics['troughToPeak2Ratio'] == np.inf] = np.nan

    #find which metrics to add
    color_pass = {"Noise" : "k", "Somatic" : "k", "MUA" : 'g'}
    color_fail = {"Noise" : "r", "Somatic" : "b", "MUA" : 'orange'}

    plot_metric_keys = ["nPeaks", "nTroughs", "waveformBaselineFlatness", "waveformDuration_peakTrough", "scndPeakToTroughRatio"]
    metric_types = ["Noise", "Noise", "Noise", "Noise", "Noise"]
    is_continous = [False, False, True, True, True]
    plot_metric_thresholds_lower_bound = [None, None, None, "minWvDuration", None]
    plot_metric_thresholds_upper_bound = ["maxNPeaks", "maxNTroughs", "maxWvBaselineFraction", "maxWvDuration", "maxScndPeakToTroughRatio_noise "]
    x_axis_labels = ["# peaks", "# troughs", "baseline flatness", "waveform duration", "peak2/trough"]

    #Add correct type of spatial decay if spatial decay is calculated
    if param["computeSpatialDecay"] & param["spDecayLinFit"]:
        plot_metric_keys.append("spatialDecaySlope")
        metric_types.append("Noise")
        is_continous.append(True)
<<<<<<< HEAD
        plot_metric_thresholds_lower_bound.append("minSpatialDecaySlope")
=======
        plot_metric_thresholds_lower_bound.append("maxSpatialDecaySlopeExp")
>>>>>>> d6aeb228
        plot_metric_thresholds_upper_bound.append(None)
        x_axis_labels.append("spatial decay")
    elif param["computeSpatialDecay"]:
        plot_metric_keys.append("spatialDecaySlope")
        metric_types.append("Noise")
        is_continous.append(True)
<<<<<<< HEAD
        plot_metric_thresholds_lower_bound.append("minSpatialDecaySlopeExp")
        plot_metric_thresholds_upper_bound.append("maxSpatialDecaySlopeExp")
=======
        plot_metric_thresholds_lower_bound.append("maxSpatialDecaySlopeExp")
        plot_metric_thresholds_upper_bound.append("minSpatialDecaySlopeExp")
>>>>>>> d6aeb228
        x_axis_labels.append("spatial decay")

    #add rest of core metrics
    plot_metric_keys.extend(["peak1ToPeak2Ratio", "mainPeakToTroughRatio",
                        "fractionRPVs_estimatedTauR", "presenceRatio", "percentageSpikesMissing_gaussian", "nSpikes"])
    metric_types.extend(["Somatic", "Somatic",
                    "MUA", "MUA", "MUA", "MUA"])
    is_continous.extend([True, True,
                    True, True, True, True])
    plot_metric_thresholds_lower_bound.extend([None, None,
                                        None, "minPresenceRatio", None, "minNumSpikes"])
    plot_metric_thresholds_upper_bound.extend(["maxPeak1ToPeak2Ratio_nonSomatic", "maxMainPeakToTroughRatio_nonSomatic",
                                        "maxRPVviolations", None, "maxPercSpikesMissing", None])
    x_axis_labels.extend([ "peak1/peak2", "peak(main)/trough",
                        "frac. RPVs", "presence ratio", "% spikes missing", "# spikes"])

    #add optional metrics
    if param["extractRaw"] and np.all(~np.isnan(quality_metrics['rawAmplitude'])):
        plot_metric_keys.extend(["rawAmplitude", "signalToNoiseRatio"])
        metric_types.extend(["MUA", "MUA"])
        is_continous.extend([True, True])
        plot_metric_thresholds_lower_bound.extend(["minAmplitude", "min_SNR"])
        plot_metric_thresholds_upper_bound.extend([None, None])
        x_axis_labels.extend(["amplitude", "SNR"])

    if param["computeDrift"]:
        plot_metric_keys.append("maxDriftEstimate")
        metric_types.append("MUA")
        is_continous.append(True)
        plot_metric_thresholds_lower_bound.append(None)
        plot_metric_thresholds_upper_bound.append("maxDrift")
        x_axis_labels.append("max drift")

    if param["computeDistanceMetrics"]:
        plot_metric_keys.extend(["isolationDistance", "Lratio"])
        metric_types.extend(["MUA", "MUA"])
        is_continous.extend([True, True])
        plot_metric_thresholds_lower_bound.extend(["isoDmin ", None])
        plot_metric_thresholds_upper_bound.extend([None, "lratioMax"])
        x_axis_labels.extend(["isolation dist", "L ratio"])

    #plot all histograms
    n_metrics = len(plot_metric_keys) + 1
    n_rows = int(np.floor(np.sqrt(n_metrics)))
    n_columns = int(np.ceil(n_metrics / n_rows))

    fig, axs = plt.subplots(nrows = n_rows, ncols = n_columns, layout = "constrained", figsize = (12,8))
    for i in range(n_rows * n_columns):
        row_id = int(np.floor(i / n_columns))
        column_id = i % n_columns
        if (i+1) < n_metrics:
            #get the quality metric and the bounds
            metric = quality_metrics[plot_metric_keys[i]]
            if plot_metric_thresholds_lower_bound[i] is not None:
                lower_threshold = param[plot_metric_thresholds_lower_bound[i]]
            else:
                lower_threshold = np.nanmin(metric) - 1e-6
            if plot_metric_thresholds_upper_bound[i] is not None:
                upper_threshold = param[plot_metric_thresholds_upper_bound[i]]
            else:
                upper_threshold = np.nanmax(metric) + 1e-6
            
            current_metric_type = metric_types[i]
            pass_color = color_pass[current_metric_type]
            fail_color = color_fail[current_metric_type]

            #plot histogram with 40 bins
            if is_continous[i]:

                good_idx = np.logical_and(metric > lower_threshold, metric < upper_threshold)
                bins = np.histogram_bin_edges(metric[~np.isnan(metric)], bins = 40)
                axs[row_id][column_id].hist(metric[good_idx], bins, color = pass_color)
                axs[row_id][column_id].hist(metric[~good_idx], bins, color = fail_color)

                if plot_metric_thresholds_lower_bound[i] is not None:
                    axs[row_id][column_id].axvline(lower_threshold, color = 'k')
                if plot_metric_thresholds_upper_bound[i] is not None:
                    axs[row_id][column_id].axvline(upper_threshold, color = 'k')

                axs[row_id][column_id].set_xlabel(f"{x_axis_labels[i]}")
            #plot bar chart for discrete data
            else:
                good_idx = np.logical_and(metric > lower_threshold, metric < upper_threshold)
                points, counts = np.unique(metric, return_counts=True)

                colors = [fail_color if upper_threshold < x or x < lower_threshold  else pass_color for x in points ]
                axs[row_id][column_id].bar(points, counts, color = colors)

                if plot_metric_thresholds_lower_bound[i] is not None:
                    axs[row_id][column_id].axvline(lower_threshold + 0.5, color = 'k')
                if plot_metric_thresholds_upper_bound[i] is not None:
                    axs[row_id][column_id].axvline(upper_threshold + 0.5, color = 'k')

                axs[row_id][column_id].set_xlabel(f"{x_axis_labels[i]}")
            
            if i == 0:
                axs[row_id][column_id].set_ylabel("N. units")
            axs[row_id][column_id].spines[['right', 'top']].set_visible(False)
        else:
            axs[row_id][column_id].spines[['right', 'top', 'bottom', 'left']].set_visible(False)
            axs[row_id][column_id].set_xticks([])
            axs[row_id][column_id].set_yticks([])
    plt.show()<|MERGE_RESOLUTION|>--- conflicted
+++ resolved
@@ -179,24 +179,16 @@
         plot_metric_keys.append("spatialDecaySlope")
         metric_types.append("Noise")
         is_continous.append(True)
-<<<<<<< HEAD
         plot_metric_thresholds_lower_bound.append("minSpatialDecaySlope")
-=======
-        plot_metric_thresholds_lower_bound.append("maxSpatialDecaySlopeExp")
->>>>>>> d6aeb228
         plot_metric_thresholds_upper_bound.append(None)
         x_axis_labels.append("spatial decay")
     elif param["computeSpatialDecay"]:
         plot_metric_keys.append("spatialDecaySlope")
         metric_types.append("Noise")
         is_continous.append(True)
-<<<<<<< HEAD
         plot_metric_thresholds_lower_bound.append("minSpatialDecaySlopeExp")
         plot_metric_thresholds_upper_bound.append("maxSpatialDecaySlopeExp")
-=======
-        plot_metric_thresholds_lower_bound.append("maxSpatialDecaySlopeExp")
-        plot_metric_thresholds_upper_bound.append("minSpatialDecaySlopeExp")
->>>>>>> d6aeb228
+
         x_axis_labels.append("spatial decay")
 
     #add rest of core metrics
